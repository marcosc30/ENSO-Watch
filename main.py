--- conflicted
+++ resolved
@@ -3,11 +3,9 @@
 from torch.optim import Adam
 from torch.utils.data import DataLoader
 from model import WeatherForecasterCNNLSTM, WeatherForecasterCNNTransformer
-<<<<<<< HEAD
 from types import Optional
-=======
 from preprocess import preprocess_data
->>>>>>> 86363fdf
+
 
 def main():
     # Device
