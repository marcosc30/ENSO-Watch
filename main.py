--- conflicted
+++ resolved
@@ -12,16 +12,12 @@
     device = torch.device('cuda' if torch.cuda.is_available() else 'cpu')
 
     # Hyperparameters
-<<<<<<< HEAD
-    input_size = 12
-    hidden_size = 10
-=======
+
     input_size = 1
     hidden_size_cnnlstm = 64
     hidden_size_cnntransformer = 120
     hidden_size_tcn = 64
     hidden_size_clstm = 64
->>>>>>> b3716004
     num_layers = 2
     output_size = 12 * 4 * 4
     kernel_size = 3
@@ -31,17 +27,11 @@
     num_features = 12
 
     # Make each of the 4 models
-<<<<<<< HEAD
-    CNNLSTM = WeatherForecasterCNNLSTM(input_size, hidden_size, num_layers, output_size, kernel_size, dropout).to(device)
-    CNNTransformer = WeatherForecasterCNNTransformer(input_size, hidden_size, num_layers, output_size, kernel_size, dropout).to(device)
-    TCN = TemporalConvNet2D(input_size, hidden_size, num_layers, output_size, kernel_size, dropout).to(device)
-    # CLSTM = ConvLSTM(input_size, hidden_size, num_layers, output_size, kernel_size, dropout).to(device)
-=======
+
     CNNLSTM = WeatherForecasterCNNLSTM(num_features, hidden_size_cnnlstm, num_layers, output_size, kernel_size, dropout).to(device)
     CNNTransformer = WeatherForecasterCNNTransformer(num_features, hidden_size_cnntransformer, num_layers, output_size, kernel_size, dropout).to(device)
     #TCN = TemporalConvNet2D(input_size, num_features, kernel_size, dropout) #(input_size, hidden_size, num_layers, output_size, kernel_size, dropout).to(device)
     #CLSTM = ConvLSTM(input_size, hidden_size, num_layers, output_size, kernel_size, dropout).to(device)
->>>>>>> b3716004
 
     # Dataset
     # train_dataset, test_dataset = preprocess_data()
@@ -67,10 +57,8 @@
     test_losses = [0, 0, 0, 0]
     model_names = ['CNNLSTM', 'CNNTransformer', 'TCN', 'CLSTM']
 
-<<<<<<< HEAD
     # Train and test loop
     # Train each model and store the losses
-    loss = train(CNNLSTM, train_data_loader, optimizer, criterion, device)
     # train_losses[1].append(train(CNNTransformer, train_data_loader, optimizer, criterion, device))
     # train_losses[2].append(train(TCN, train_data_loader, optimizer, criterion, device))
     # train_losses[3].append(train(CLSTM, train_data_loader, optimizer, criterion, device))
@@ -80,7 +68,6 @@
     # test_losses.append(test(CNNTransformer, test_data_loader, criterion, device))
     # test_losses.append(test(TCN, test_data_loader, criterion, device))
     # test_losses.append(test(CLSTM, test_data_loader, criterion, device))
-=======
     # Train each model and store the losses
     train_losses.append(train(CNNLSTM, train_data_loader, cnnlstm_optimizer, criterion, device, num_epochs))
     train_losses.append(train(CNNTransformer, train_data_loader, cnntransformer_optimizer, criterion, device, num_epochs))
@@ -92,7 +79,6 @@
     test_losses[1] = test(CNNTransformer, test_data_loader, criterion, device)
     # test_losses[2] = test(TCN, test_data_loader, criterion, device)
     # test_losses[3] = test(CLSTM, test_data_loader, criterion, device)
->>>>>>> b3716004
 
     # Visualize the results
     # visualize_results(train_losses, test_losses, model_names, num_epochs)
